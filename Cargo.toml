--- conflicted
+++ resolved
@@ -26,13 +26,8 @@
 uuid = { version = "0.8.1", features = ["v4"] }
 rand = "0.7.3"
 timer = "0.1"
-<<<<<<< HEAD
 chrono = "0.4"
-enumflags2 = "0.6"
-=======
-chrono = "0.4.19"
 enumflags2 = { version = "0.6", features = ["serde"] }
->>>>>>> f008719b
 num_enum = "0.5.1"
 get_if_addrs = "0.5.3"
 paste = "1"
