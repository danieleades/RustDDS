--- conflicted
+++ resolved
@@ -18,7 +18,7 @@
 
 use crate::dds::reader::Reader;
 use crate::structure::guid::EntityId;
-use crate::structure::sequence_number::{SequenceNumber, SequenceNumberSet};
+use crate::structure::sequence_number::{SequenceNumber};
 
 use speedy::{Readable, Endianness};
 
@@ -131,8 +131,8 @@
       |r| r.get_entity_id() == reader_id
             
     ).unwrap();
-    let a : Option<&Data> = reader.get_history_cache_change_data(sequence_number);
-    return Some(a.unwrap().clone());
+    let a : Option<Data> = reader.get_history_cache_change_data(sequence_number);
+    Some(a.unwrap().clone())
   }
 
   fn get_reader_history_cache_start_and_end_seq_num(&self, reader_id: EntityId) -> Vec<SequenceNumber>{
@@ -140,9 +140,7 @@
       |r| r.get_entity_id() == reader_id
             
     ).unwrap();
-    let a  = reader.get_history_cache_sequence_start_and_end_numbers();
-    return a;
-    
+    reader.get_history_cache_sequence_start_and_end_numbers()
   }
 
   pub fn handle_discovery_msg(&mut self, _msg: Vec<u8>) {
@@ -179,12 +177,7 @@
       self.pos += 4; // Submessage header lenght is 4 bytes
 
       let mut submessage_length = submessage_header.submessage_length as usize;
-<<<<<<< HEAD
       if submessage_length == 0 {
-=======
-      //println!("submessage length: {:?}", submessage_length);
-      if submessage_length == 0 { 
->>>>>>> ee4e0a14
         submessage_length = msg.len() - self.pos; // RTPS 8.3.3.2.3
       } else if submessage_length > msg.len() - self.pos {
         return; // rule 2
@@ -219,12 +212,7 @@
   }
 
   fn send_submessage(&mut self, submessage: EntitySubmessage) {
-<<<<<<< HEAD
     if self.dest_guid_prefix != self.participant_guid_prefix {
-=======
-    println!("send submessage");
-    if self.dest_guid_prefix != self.participant_guid_prefix{
->>>>>>> ee4e0a14
       println!("Ofcourse, the example messages are not for this participant?");
       println!("dest_guid_prefix: {:?}", self.dest_guid_prefix);
       println!("participant guid: {:?}", self.participant_guid_prefix);
@@ -234,12 +222,8 @@
     // TODO! If reader_id == ENTITYID_UNKNOWN, message should be sent to all matched readers
     match submessage {
       EntitySubmessage::Data(data, _) => {
-<<<<<<< HEAD
-        let target_reader = self.get_reader(data.reader_id).unwrap();
-=======
         println!("datamessage target reader: {:?}", data.reader_id);
         let target_reader = self.get_reader(data.reader_id).unwrap(); 
->>>>>>> ee4e0a14
         target_reader.handle_data_msg(data);
       }
       EntitySubmessage::Heartbeat(heartbeat, flags) => {
@@ -340,10 +324,11 @@
   use super::*;
   use crate::messages::header::Header;
   use crate::speedy::{Writable, Readable};
-  use mio::{Ready, Registration, Poll, PollOpt, Token, SetReadiness};
   use crate::structure::sequence_number::{SequenceNumber, SequenceNumberSet};
   use crate::serialization::cdrDeserializer::deserialize_from_little_endian;
   use serde::{Serialize, Deserialize};
+  use std::sync::{Arc, Mutex};
+  use crate::structure::history_cache::HistoryCache;
 
   #[test]
 
@@ -374,7 +359,7 @@
       let entity = EntityId::createCustomEntityID([0,0,0],7);
       let new_guid = GUID::new_with_prefix_and_id(guiPrefix,entity);
       new_guid.from_prefix(entity);
-      let new_reader = Reader::new(new_guid);
+      let new_reader = Reader::new(new_guid, Arc::new(Mutex::new(HistoryCache::new())));
   
 
     message_receiver.add_reader(new_reader);
